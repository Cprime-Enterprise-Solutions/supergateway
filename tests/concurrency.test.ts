--- conflicted
+++ resolved
@@ -8,11 +8,7 @@
 
 const BASE_URL = 'http://localhost:11001'
 const SSE_PATH = '/sse'
-<<<<<<< HEAD
 const CONCURRENCY = 400
-=======
-const CONCURRENCY = 1
->>>>>>> 8e013aae
 
 function makeLimiter(maxConcurrency: number) {
   let active = 0
@@ -40,24 +36,6 @@
 let gatewayProc: ChildProcess
 
 test.before(async () => {
-<<<<<<< HEAD
-  await stdioToSse({
-    stdioCmd: 'npx -y @modelcontextprotocol/server-everything',
-    port: 11001,
-    baseUrl: BASE_URL,
-    ssePath: SSE_PATH,
-    messagePath: '/message',
-    logger: getLogger({ logLevel: 'info', outputTransport: 'stdio' }),
-    corsOrigin: false,
-    healthEndpoints: [],
-    headers: {},
-  })
-})
-
-test.after(async () => {
-  await new Promise<void>((res) => setTimeout(res, 30000))
-  process.kill(process.pid, 'SIGINT')
-=======
   gatewayProc = spawn(
     'npm',
     [
@@ -88,7 +66,6 @@
 test.after(async () => {
   gatewayProc.kill('SIGINT')
   await new Promise((resolve) => gatewayProc.once('exit', resolve))
->>>>>>> 8e013aae
 })
 
 test('concurrent listTools → callTool', async () => {
